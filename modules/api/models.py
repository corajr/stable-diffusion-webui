--- conflicted
+++ resolved
@@ -113,13 +113,6 @@
     [{"key": "sampler_index", "type": str, "default": "Euler"}, {"key": "init_images", "type": list, "default": None}, {"key": "denoising_strength", "type": float, "default": 0.75}, {"key": "mask", "type": str, "default": None}, {"key": "include_init_images", "type": bool, "default": False, "exclude" : True}]
 ).generate_model()
 
-<<<<<<< HEAD
-InterrogateAPI = PydanticModelGenerator(
-    "Interrogate", 
-    None,
-    [{"key": "image", "type": str, "default": None}]
-).generate_model()
-=======
 class TextToImageResponse(BaseModel):
     images: list[str] = Field(default=None, title="Image", description="The generated image in base64 format.")
     parameters: dict
@@ -177,4 +170,9 @@
     eta_relative: float = Field(title="ETA in secs")
     state: dict = Field(title="State", description="The current state snapshot")
     current_image: str = Field(default=None, title="Current image", description="The current image in base64 format. opts.show_progress_every_n_steps is required for this to work.")
->>>>>>> dc7425a5
+
+class InterrogateRequest(BaseModel):
+    image: str = Field(default="", title="Image", description="Image to work on, must be a Base64 string containing the image's data.")
+
+class InterrogateResponse(BaseModel):
+    caption: str = Field(default=None, title="Caption", description="The generated caption for the image.")